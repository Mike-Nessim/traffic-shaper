# Traffic Shaper Control Panel
**Author: Mike Nessim mikenessim@devonics.com**

A professional network traffic shaping and monitoring solution with a modern web interface. Control bandwidth, add latency, and monitor traffic in real-time with an intuitive dashboard. Features automatic network configuration, DHCP server, and one-command installation.

![Traffic Shaper Dashboard](https://img.shields.io/badge/Status-Production%20Ready-green)
![Python](https://img.shields.io/badge/Python-3.8+-blue)
![React](https://img.shields.io/badge/React-18+-blue)
![SystemD](https://img.shields.io/badge/SystemD-Auto--Start-orange)
![License](https://img.shields.io/badge/License-MIT-green)

## 🚀 Features

### Traffic Shaping
- **Bandwidth Limiting**: Set download and upload speed limits (Mbps)
- **Latency Simulation**: Add network delay (milliseconds)
- **Bidirectional Control**: Shape both upload and download traffic
- **Real-time Application**: Changes take effect immediately
- **Interface Selection**: Choose specific network interfaces

### Monitoring & Analytics
- **Real-time Traffic Graphs**: Live visualization of network speeds
- **Interface Statistics**: Monitor individual network interface performance
- **Historical Data**: Track network usage over time
- **Speed Metrics**: Current and peak bandwidth utilization
- **Total Transfer Tracking**: Monitor cumulative data usage

### System Management
- **DHCP Server**: Built-in DHCP server with lease management
- **Connected Clients**: View and manage connected devices
- **Network Interfaces**: Monitor interface status and configuration
- **System Resources**: CPU and memory usage monitoring
- **Network Testing**: Built-in ping and connectivity tests

### Auto-Start & Service Management
- **SystemD Integration**: Professional service management
- **Auto-Start on Boot**: Automatically starts after system reboot/power loss
- **Auto-Restart**: Services automatically restart on failure
- **Service Dependencies**: Frontend waits for backend to be ready
- **Easy Management**: Simple commands to control all services
- **Logging Integration**: Full systemd journal logging

### User Interface
- **Modern Web Dashboard**: Responsive React-based interface
- **Real-time Updates**: Live data refresh without page reload
- **Status Indicators**: Visual feedback for system state
- **Mobile Friendly**: Works on desktop, tablet, and mobile devices
- **Professional Design**: Clean, intuitive user experience

## 🏗️ Architecture

```
┌─────────────────┐    ┌──────────────────┐    ┌─────────────────┐
│   React UI      │    │   FastAPI        │    │   Linux TC      │
│   (Frontend)    │◄──►│   (Backend)      │◄──►│   (Traffic      │
│   Port 3000     │    │   Port 8000      │    │   Control)      │
└─────────────────┘    └──────────────────┘    └─────────────────┘
                              │                          │
                              ▼                          ▼
                       ┌──────────────────┐    ┌─────────────────┐
                       │   SystemD        │    │   System Tools  │
                       │   Services       │    │   • tc (traffic)│
                       │   • Auto-start   │    │   • dnsmasq     │
                       │   • Auto-restart │    │   • iptables    │
                       │   • Logging      │    │   • /proc/net   │
                       └──────────────────┘    └─────────────────┘
```

## 📋 Prerequisites

- **Ubuntu 18.04+** or **Debian 10+**
- **Root/Sudo Access** (required for installation)
- **2+ Network Interfaces** (recommended for traffic shaping)
- **2GB+ RAM** and **1GB+ free disk space**

*All dependencies are automatically installed by the installer*

## 🚀 Quick Installation

### One-Command Install
```bash
# Download and run the installer
curl -fsSL https://raw.githubusercontent.com/Mike-Nessim/traffic-shaper/main/install.sh | sudo bash
```

### Or Manual Installation
```bash
# Clone the repository
git clone https://github.com/Mike-Nessim/traffic-shaper.git
cd traffic-shaper

# Run the installer
sudo ./install.sh
```

### Installation Complete!
After installation, access your traffic shaper at: **http://172.22.22.1**

The installer automatically:
- ✅ Checks system compatibility
- ✅ Installs all dependencies 
- ✅ Configures network interfaces
- ✅ Sets up DHCP server
- ✅ Creates system services
- ✅ Starts the application

## 🗑️ Uninstall

```bash
sudo ./install.sh --uninstall
```

## 🎯 Getting Started

After installation, the Traffic Shaper is ready to use:

1. **Open your web browser** and go to: **http://172.22.22.1**
2. **Configure traffic limits** in the "Traffic Controls" tab
3. **Monitor real-time traffic** in the "Monitoring" tab  
4. **View connected devices** in the "Connected Clients" tab

### System Architecture
- **Input Interface**: First ethernet port (client connections)
- **Output Interface**: Second ethernet port (internet connection) 
- **DHCP Server**: Automatically serves IPs to connected devices
- **Traffic Shaping**: Controls bandwidth between input ↔ output

## ⚙️ Service Management

### SystemD Commands
```bash
# Check service status
sudo systemctl status traffic-shaper-backend
sudo systemctl status traffic-shaper-frontend

# Restart services
sudo systemctl restart traffic-shaper-backend
sudo systemctl restart traffic-shaper-frontend

# View logs
sudo journalctl -u traffic-shaper-backend -f
sudo journalctl -u traffic-shaper-frontend -f
```

### Auto-Start Features
- ✅ **Auto-start on boot**: Services automatically start after system reboot
- ✅ **Auto-restart on failure**: Services restart if they crash
- ✅ **Dependency management**: Frontend waits for backend to be ready
- ✅ **Professional logging**: Full systemd journal integration

## 📖 Usage Guide

### Traffic Shaping
1. **Navigate to "Traffic Controls" tab**
2. **Set bandwidth limits** (e.g., 10 Mbps for testing)
3. **Add latency** if needed (e.g., 100ms)
4. **Select network interfaces**:
   - Input Interface: Where clients connect
   - Output Interface: Internet-facing interface
5. **Enable traffic shaping**
6. **Test with connected devices**

### Real-time Monitoring
1. **Go to "Monitoring" tab**
2. **View live statistics**:
   - Current download/upload speeds
   - Total data transferred
   - Per-interface statistics
3. **Watch the real-time graph**
4. **Toggle auto-refresh** as needed

### DHCP Management
1. **Check "Connected Clients" tab**
2. **View active DHCP leases**
3. **Monitor client IP assignments**

## 🔧 Configuration

### Automatic Network Setup
The installer automatically configures:
- **Input Interface**: First ethernet interface (for client connections)
- **Output Interface**: Second ethernet interface (172.22.22.1/24)
- **DHCP Server**: Serves IPs 172.22.22.10-100 to connected devices
- **Traffic Shaping**: Controls bandwidth between input ↔ output interfaces

### Manual Configuration (if needed)
Access the web interface to customize:
- **Network Interface IPs**: "Network Interfaces" tab
- **Traffic Limits**: "Traffic Controls" tab
- **DHCP Settings**: Automatically follows output interface subnet

## 🔍 Web Interface

### Dashboard Tabs
- **Traffic Controls**: Set bandwidth limits and latency
- **System Status**: View system resources and interface status  
- **Network Interfaces**: Manage IP addresses and interface configuration
- **Connected Clients**: View DHCP clients and lease information
- **Monitoring**: Real-time traffic graphs and statistics

### API Endpoints
- Backend API available at: **http://172.22.22.1:8000**
- Interactive API docs: **http://172.22.22.1:8000/docs**

## 🛠️ Development

### Backend Development
```bash
cd backend
source venv/bin/activate
# Install development dependencies
pip install pytest black flake8
# Run tests
pytest
# Format code
black .
```

### Frontend Development
```bash
cd ui
# Install development dependencies
npm install --save-dev
# Run development server
npm start
# Build for production
npm run build
```

### Adding Features
1. **Backend**: Add endpoints in `main.py`
2. **Frontend**: Create components in `src/components/`
3. **Styling**: Update `Components.css`
4. **Navigation**: Modify `Dashboard.js`
5. **Services**: Update service files if needed

## 🐛 Troubleshooting

### Quick Diagnostics
```bash
# Check service status
sudo systemctl status traffic-shaper-backend traffic-shaper-frontend

# View recent logs
sudo journalctl -u traffic-shaper-backend --since "5 minutes ago"
sudo journalctl -u traffic-shaper-frontend --since "5 minutes ago"

# Test API connectivity
curl http://172.22.22.1:8000/api
curl http://172.22.22.1
```

### Common Issues

**Can't access web interface:**
- Verify services are running: `sudo systemctl status traffic-shaper-*`
- Check if port 80 is free: `sudo ss -tlnp | grep :80`
- Restart services: `sudo systemctl restart traffic-shaper-*`

**Traffic shaping not working:**
- Ensure network interfaces are properly detected
- Check interface names in "Network Interfaces" tab
- Verify tc (traffic control) is available: `tc --version`

**DHCP not working:**
- Check dnsmasq status: `sudo systemctl status dnsmasq`
- Verify output interface IP: `ip addr show`
- Check DHCP leases: `sudo cat /var/lib/dhcp/dnsmasq.leases`

**Installation issues:**
- Re-run installer: `sudo ./install.sh`
- Check installation log: `sudo cat /var/log/traffic-shaper-install.log`
- Ensure running on supported OS: Ubuntu 18.04+ or Debian 10+

## 🔒 Security Considerations

- **Run with minimal privileges** where possible
- **Change default passwords** immediately
- **Use HTTPS** in production (configure reverse proxy)
- **Restrict network access** to management interface
- **Regular security updates** for system packages
- **Monitor logs** for suspicious activity
- **Service isolation** with systemd security features

## 📊 Performance

### System Requirements
- **CPU**: 2+ cores recommended
- **RAM**: 2GB+ available
- **Storage**: 1GB+ free space
- **Network**: Gigabit interfaces recommended

### Scaling
- Supports up to 1000 Mbps traffic shaping
- Handles 100+ concurrent DHCP clients
- Real-time monitoring with minimal overhead
- Efficient traffic control with Linux TC
- Auto-restart ensures high availability

## 🤝 Contributing

1. Fork the repository
2. Create feature branch: `git checkout -b feature/amazing-feature`
3. Commit changes: `git commit -m 'Add amazing feature'`  
4. Push to branch: `git push origin feature/amazing-feature`
5. Open Pull Request

## 📝 License

This project is licensed under the MIT License - see the [LICENSE](LICENSE) file for details.

## 🙏 Acknowledgments

- **Linux Traffic Control (tc)** - Core traffic shaping functionality
- **FastAPI** - Modern Python web framework
- **React** - Frontend user interface
- **SystemD** - Service management and auto-start
- **dnsmasq** - DHCP server implementation
- **Lucide React** - Beautiful icons

## 📞 Support

- **Issues**: [GitHub Issues](https://github.com/Mike-Nessim/traffic-shaper/issues)
- **Discussions**: [GitHub Discussions](https://github.com/Mike-Nessim/traffic-shaper/discussions)

<<<<<<< HEAD
## 🗺️ Roadmap

- [ ] Advanced QoS with priority queues
- [ ] Time-based bandwidth scheduling  
- [ ] User authentication and management
- [ ] Docker containerization
- [ ] HTTPS/SSL support
- [ ] Configuration backup/restore
- [ ] Mobile app interface

---

**Made with ❤️ for network engineers and system administrators**
=======
>>>>>>> 6e7054cf
<|MERGE_RESOLUTION|>--- conflicted
+++ resolved
@@ -323,7 +323,6 @@
 - **Issues**: [GitHub Issues](https://github.com/Mike-Nessim/traffic-shaper/issues)
 - **Discussions**: [GitHub Discussions](https://github.com/Mike-Nessim/traffic-shaper/discussions)
 
-<<<<<<< HEAD
 ## 🗺️ Roadmap
 
 - [ ] Advanced QoS with priority queues
@@ -337,5 +336,3 @@
 ---
 
 **Made with ❤️ for network engineers and system administrators**
-=======
->>>>>>> 6e7054cf
